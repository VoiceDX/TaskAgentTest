--- conflicted
+++ resolved
@@ -151,12 +151,7 @@
             )
         formatted_arguments = " | ".join(argument_lines)
         description = f"{tool.description}. 引数: {formatted_arguments}"
-<<<<<<< HEAD
-=======
-        if tool.accepts_stdin:
-            description += " 標準入力に対応しています (action_input に stdin を含めるか、実行時に入力を指定してください)。"
->>>>>>> 473fea73
-        #print(f"[agent.py][ReactAgent._build_tool_docstring] description={description}")
+        print(f"[agent.py][ReactAgent._build_tool_docstring] description={description}")
         return description
 
     def _build_tool_overview(self) -> str:
@@ -258,23 +253,10 @@
         elif isinstance(prepared_input, list):
             command.extend(str(item) for item in prepared_input)
         else:
-<<<<<<< HEAD
             if normalized_input:
                 command.append(str(normalized_input))
-        #print(f"[agent.py][ReactAgent._invoke_tool_command] command={command}")
+        print(f"[agent.py][ReactAgent._invoke_tool_command] command={command}")
         completed = subprocess.run(command, capture_output=True, text=True)
-=======
-            if prepared_input:
-                command.append(str(prepared_input))
-        if stdin_payload is None and tool.accepts_stdin:
-            stdin_payload = self._prompt_for_stdin(tool)
-        if stdin_payload and not stdin_payload.endswith("\n"):
-            stdin_payload = f"{stdin_payload}\n"
-        run_kwargs: Dict[str, Any] = {"capture_output": True, "text": True}
-        if stdin_payload is not None:
-            run_kwargs["input"] = stdin_payload
-        completed = subprocess.run(command, **run_kwargs)
->>>>>>> 473fea73
         if completed.returncode != 0:
             result = completed.stderr.strip()
         else:
